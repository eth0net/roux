//! # Subreddit
//! A read-only module to read data from a specific subreddit.
//!
//! # Basic Usage
//! ```rust
//! use roux::Subreddit;
//! use tokio;
//!
//! #[tokio::main]
//! async fn main() {
//!     let subreddit = Subreddit::new("rust");
//!     // Now you are able to:
//!
//!     // Get moderators.
//!     let moderators = subreddit.moderators().await;
//!
//!     // Get hot posts with limit = 25.
//!     let hot = subreddit.hot(25, None).await;
//!
//!     // Get rising posts with limit = 30.
//!     let rising = subreddit.rising(30, None).await;
//!
//!     // Get top posts with limit = 10.
//!     let top = subreddit.top(10, None).await;
//!
//!     // Get latest comments.
//!     // `depth` and `limit` are optional.
//!     let latest_comments = subreddit.latest_comments(None, Some(25)).await;
//!
//!     // Get comments from a submission.
//!     let article_id = &hot.unwrap().data.children.first().unwrap().data.id.clone();
//!     let article_comments = subreddit.article_comments(article_id, None, Some(25));
//! }
//! ```
//!
//! # Usage with feed options
//!
//! ```rust
//! use roux::Subreddit;
//! use roux::util::{FeedOption, TimePeriod};
//! use tokio;
//!
//! #[tokio::main]
//! async fn main() {
//!     let subreddit = Subreddit::new("astolfo");
//!
//!     // Gets top 10 posts from this month
//!     let options = FeedOption::new().period(TimePeriod::ThisMonth);
//!     let top = subreddit.top(25, Some(options)).await;
//!
//!     // Gets hot 10
//!     let hot = subreddit.hot(25, None).await;
//!
//!     // Get after param from `hot`
//!     let after = hot.unwrap().data.after.unwrap();
//!     let after_options = FeedOption::new().after(&after);
//!
//!     // Gets next 25
//!     let next_hot = subreddit.hot(25, Some(after_options)).await;
//! }
//! ```

extern crate reqwest;
extern crate serde_json;

use crate::util::{FeedOption, RouxError};
use reqwest::Client;

pub mod responses;
<<<<<<< HEAD
use responses::{Moderators, Submissions, SubredditComments, SubredditData, SubredditResponse};
=======
use responses::{Moderators, Submissions, SubredditComments, SubredditsListing};

/// Access subreddits api
pub struct Subreddits;

impl Subreddits {
    /// Search subreddits
    pub async fn search(
        name: &str,
        limit: Option<u32>,
        options: Option<FeedOption>,
    ) -> Result<SubredditsListing, RouxError> {
        let url = &mut format!("https://www.reddit.com/subreddits/search.json?q={}", name);

        if let Some(limit) = limit {
            url.push_str(&mut format!("&limit={}", limit));
        }

        if let Some(options) = options {
            options.build_url(url);
        }

        let client = Client::new();

        Ok(client
            .get(&url.to_owned())
            .send()
            .await?
            .json::<SubredditsListing>()
            .await?)
    }
}
>>>>>>> 4f696fe2

/// Subreddit.
pub struct Subreddit {
    /// Name of subreddit.
    pub name: String,
    url: String,
    client: Client,
}

impl Subreddit {
    /// Create a new `Subreddit` instance.
    pub fn new(name: &str) -> Subreddit {
        let subreddit_url = format!("https://www.reddit.com/r/{}", name);

        Subreddit {
            name: name.to_owned(),
            url: subreddit_url,
            client: Client::new(),
        }
    }

    /// Get moderators.
    pub async fn moderators(&self) -> Result<Moderators, RouxError> {
        Ok(self
            .client
            .get(&format!("{}/about/moderators/.json", self.url))
            .send()
            .await?
            .json::<Moderators>()
            .await?)
    }

    /// Get subreddit data.
    pub async fn about(&self) -> Result<SubredditData, RouxError> {
        Ok(self
            .client
            .get(&format!("{}/about/.json", self.url))
            .send()
            .await?
            .json::<SubredditResponse>()
            .await?
            .data)
    }

    async fn get_feed(
        &self,
        ty: &str,
        limit: u32,
        options: Option<FeedOption>,
    ) -> Result<Submissions, RouxError> {
        let url = &mut format!("{}/{}.json?limit={}", self.url, ty, limit);
<<<<<<< HEAD

        if !options.is_none() {
            let option = options.unwrap();

            if !option.after.is_none() {
                url.push_str(&mut format!("&after={}", option.after.unwrap().to_owned()));
            } else if !option.before.is_none() {
                url.push_str(&mut format!(
                    "&before={}",
                    option.before.unwrap().to_owned()
                ));
            }

            if !option.count.is_none() {
                url.push_str(&mut format!("&count={}", option.count.unwrap()));
            }

            if !option.period.is_none() {
                url.push_str(&mut format!(
                    "&t={}",
                    option.period.unwrap().get_string_for_period()
                ))
            }
=======
        if let Some(options) = options {
            options.build_url(url);
>>>>>>> 4f696fe2
        }

        Ok(self
            .client
            .get(&url.to_owned())
            .send()
            .await?
            .json::<Submissions>()
            .await?)
    }

    async fn get_comment_feed(
        &self,
        ty: &str,
        depth: Option<u32>,
        limit: Option<u32>,
    ) -> Result<SubredditComments, RouxError> {
        let url = &mut format!("{}/{}.json?", self.url, ty);

        if !depth.is_none() {
            url.push_str(&mut format!("&depth={}", depth.unwrap()));
        }

        if !limit.is_none() {
            url.push_str(&mut format!("&limit={}", limit.unwrap()));
        }

        // This is one of the dumbest APIs I've ever seen.
        // The comments for a subreddit are stored in a normal hash map
        // but for posts the comments are in an array with the ONLY item
        // being same hash map as the one for subreddits...
        if url.contains("comments/") {
            let mut comments = self
                .client
                .get(&url.to_owned())
                .send()
                .await?
                .json::<Vec<SubredditComments>>()
                .await?;

            Ok(comments.pop().unwrap())
        } else {
            Ok(self
                .client
                .get(&url.to_owned())
                .send()
                .await?
                .json::<SubredditComments>()
                .await?)
        }
    }

    /// Get hot posts.
    pub async fn hot(
        &self,
        limit: u32,
        options: Option<FeedOption>,
    ) -> Result<Submissions, RouxError> {
        self.get_feed("hot", limit, options).await
    }

    /// Get rising posts.
    pub async fn rising(
        &self,
        limit: u32,
        options: Option<FeedOption>,
    ) -> Result<Submissions, RouxError> {
        self.get_feed("rising", limit, options).await
    }

    /// Get top posts.
    pub async fn top(
        &self,
        limit: u32,
        options: Option<FeedOption>,
    ) -> Result<Submissions, RouxError> {
        self.get_feed("top", limit, options).await
    }

    /// Get latest posts.
    pub async fn latest(
        &self,
        limit: u32,
        options: Option<FeedOption>,
    ) -> Result<Submissions, RouxError> {
        self.get_feed("new", limit, options).await
    }

    /// Get latest comments.
    pub async fn latest_comments(
        &self,
        depth: Option<u32>,
        limit: Option<u32>,
    ) -> Result<SubredditComments, RouxError> {
        self.get_comment_feed("comments", depth, limit).await
    }

    /// Get comments from article.
    pub async fn article_comments(
        &self,
        article: &str,
        depth: Option<u32>,
        limit: Option<u32>,
    ) -> Result<SubredditComments, RouxError> {
        self.get_comment_feed(&format!("comments/{}", article), depth, limit)
            .await
    }
}

#[cfg(test)]
mod tests {
    use super::Subreddit;
    use super::Subreddits;
    use tokio;

    #[tokio::test]
    async fn test_no_auth() {
        let subreddit = Subreddit::new("astolfo");

        // Test moderators
        let moderators = subreddit.moderators().await;
        assert!(moderators.is_ok());

        let subreddits_limit = 3u32;
        let subreddits = Subreddits::search("rust", Some(subreddits_limit), None).await;
        assert!(subreddits.is_ok());
        assert!(subreddits.unwrap().data.children.len() == subreddits_limit as usize);

        // Test feeds
        let hot = subreddit.hot(25, None).await;
        assert!(hot.is_ok());

        let rising = subreddit.rising(25, None).await;
        assert!(rising.is_ok());

        let top = subreddit.top(25, None).await;
        assert!(top.is_ok());

        let latest_comments = subreddit.latest_comments(None, Some(25)).await;
        assert!(latest_comments.is_ok());

        let article_id = &hot.unwrap().data.children.first().unwrap().data.id.clone();
        let article_comments = subreddit.article_comments(article_id, None, Some(25)).await;
        assert!(article_comments.is_ok());

        // Test subreddit data.
        let data_res = subreddit.about().await;
        assert!(data_res.is_ok());
        let data = data_res.unwrap();
        assert!(data.title == Some(String::from("Rider of Black, Astolfo")));
        assert!(data.subscribers.is_some());
        assert!(data.subscribers.unwrap() > 1000);
    }
}<|MERGE_RESOLUTION|>--- conflicted
+++ resolved
@@ -67,12 +67,11 @@
 use reqwest::Client;
 
 pub mod responses;
-<<<<<<< HEAD
-use responses::{Moderators, Submissions, SubredditComments, SubredditData, SubredditResponse};
-=======
-use responses::{Moderators, Submissions, SubredditComments, SubredditsListing};
-
-/// Access subreddits api
+use responses::{
+    Moderators, Submissions, SubredditComments, SubredditData, SubredditResponse, SubredditsListing,
+};
+
+/// Access subreddits API
 pub struct Subreddits;
 
 impl Subreddits {
@@ -102,9 +101,8 @@
             .await?)
     }
 }
->>>>>>> 4f696fe2
-
-/// Subreddit.
+
+/// Subreddit
 pub struct Subreddit {
     /// Name of subreddit.
     pub name: String,
@@ -154,34 +152,9 @@
         options: Option<FeedOption>,
     ) -> Result<Submissions, RouxError> {
         let url = &mut format!("{}/{}.json?limit={}", self.url, ty, limit);
-<<<<<<< HEAD
-
-        if !options.is_none() {
-            let option = options.unwrap();
-
-            if !option.after.is_none() {
-                url.push_str(&mut format!("&after={}", option.after.unwrap().to_owned()));
-            } else if !option.before.is_none() {
-                url.push_str(&mut format!(
-                    "&before={}",
-                    option.before.unwrap().to_owned()
-                ));
-            }
-
-            if !option.count.is_none() {
-                url.push_str(&mut format!("&count={}", option.count.unwrap()));
-            }
-
-            if !option.period.is_none() {
-                url.push_str(&mut format!(
-                    "&t={}",
-                    option.period.unwrap().get_string_for_period()
-                ))
-            }
-=======
+
         if let Some(options) = options {
             options.build_url(url);
->>>>>>> 4f696fe2
         }
 
         Ok(self
@@ -305,34 +278,36 @@
         let moderators = subreddit.moderators().await;
         assert!(moderators.is_ok());
 
+        // Test feeds
+        let hot = subreddit.hot(25, None).await;
+        assert!(hot.is_ok());
+
+        let rising = subreddit.rising(25, None).await;
+        assert!(rising.is_ok());
+
+        let top = subreddit.top(25, None).await;
+        assert!(top.is_ok());
+
+        let latest_comments = subreddit.latest_comments(None, Some(25)).await;
+        assert!(latest_comments.is_ok());
+
+        let article_id = &hot.unwrap().data.children.first().unwrap().data.id.clone();
+        let article_comments = subreddit.article_comments(article_id, None, Some(25)).await;
+        assert!(article_comments.is_ok());
+
+        // Test subreddit data.
+        let data_res = subreddit.about().await;
+        assert!(data_res.is_ok());
+
+        let data = data_res.unwrap();
+        assert!(data.title == Some(String::from("Rider of Black, Astolfo")));
+        assert!(data.subscribers.is_some());
+        assert!(data.subscribers.unwrap() > 1000);
+
+        // Test subreddit search
         let subreddits_limit = 3u32;
         let subreddits = Subreddits::search("rust", Some(subreddits_limit), None).await;
         assert!(subreddits.is_ok());
         assert!(subreddits.unwrap().data.children.len() == subreddits_limit as usize);
-
-        // Test feeds
-        let hot = subreddit.hot(25, None).await;
-        assert!(hot.is_ok());
-
-        let rising = subreddit.rising(25, None).await;
-        assert!(rising.is_ok());
-
-        let top = subreddit.top(25, None).await;
-        assert!(top.is_ok());
-
-        let latest_comments = subreddit.latest_comments(None, Some(25)).await;
-        assert!(latest_comments.is_ok());
-
-        let article_id = &hot.unwrap().data.children.first().unwrap().data.id.clone();
-        let article_comments = subreddit.article_comments(article_id, None, Some(25)).await;
-        assert!(article_comments.is_ok());
-
-        // Test subreddit data.
-        let data_res = subreddit.about().await;
-        assert!(data_res.is_ok());
-        let data = data_res.unwrap();
-        assert!(data.title == Some(String::from("Rider of Black, Astolfo")));
-        assert!(data.subscribers.is_some());
-        assert!(data.subscribers.unwrap() > 1000);
     }
 }